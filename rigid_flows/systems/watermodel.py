#!/usr/bin/env python

# some useful stuff

import json
from sys import stderr

import matplotlib.pyplot as plt
import mdtraj as md
import numpy as np
import openmm
import openmm.app
from openmm import unit

try:
    import nglview as nv  # type: ignore
except:
    print("+++ WARNING: nglview not available +++", file=stderr)
    nv = None


class WaterModel:
    def __init__(
        self,
        positions,
        box,
        water_type="tip4pew",
        nonbondedCutoff=1,
        barostat=None,
        external_field=None,
    ):
        if water_type not in ["tip3p", "tip4pew", "tip5p", "spce"]:
            print(
                f"+++ WARNING: Unknown water_type `{water_type}` +++",
                file=stderr,
            )  # might still work
        if "spc" in water_type:
            n_sites = 3
        else:
            n_sites = int(
                "".join(x for x in water_type if x.isdigit())
            )  # get n_sites from water_type name
        assert (
            len(positions) % n_sites == 0
        ), "mismatch between number of atoms per molecule and total number of atoms"
        n_waters = len(positions) // n_sites

        mdtraj_topology = self.generate_mdtraj_topology(n_waters, n_sites)

        topology = mdtraj_topology.to_openmm()
        topology.setPeriodicBoxVectors(box)

        n_atoms = topology.getNumAtoms()
        if nonbondedCutoff > np.diagonal(box).min() / 2:
            nonbondedCutoff = np.diagonal(box).min() / 2
            print(
                f"+++ WARNING: `nonbondedCutoff` too large, changed to {nonbondedCutoff} +++",
                file=stderr,
            )

        ff = openmm.app.ForceField(water_type + ".xml")

        # ff = openmm.app.ForceField(
        #     "/home/jonas/dev/PhD/so3/experiments/rigid_flows/rigid_flows/systems/test.xml"
        # )
        system = ff.createSystem(
            topology,
            nonbondedMethod=openmm.app.PME,
            nonbondedCutoff=nonbondedCutoff,
            rigidWater=True,
            removeCMMotion=True,
        )
        for force in system.getForces():
            if isinstance(force, openmm.NonbondedForce):
                force.setUseSwitchingFunction(False)
                force.setUseDispersionCorrection(True)
                force.setEwaldErrorTolerance(1e-4) #default is 5e-4

        self.system = system

        # see https://github.com/openmm/openmm/blob/master/wrappers/python/openmm/app/data/tip4pew.xml
        # new_force = "select(step(r - 0.28414902091026306), 4*epsilon0*((sigma0/r)^12-(sigma0/r)^6), 3.0*r^2 + -310.4779357910156*r + 92.69363403320312)"  # TODO define a force
        # OOforce = openmm.CustomNonbondedForce(
        #     f"{new_force}; sigma0=0.316435; epsilon0=0.680946"
        # )
        # # OOforce = openmm.CustomNonbondedForce(
        # #     f"-4*epsilon0*((sigma0/r)^12-(sigma0/r)^6)+{new_force}; sigma0=0.316435; epsilon0=0.680946"
        # # )
        # OOforce.addInteractionGroup(
        #     np.arange(0, n_atoms, n_sites), np.arange(0, n_atoms, n_sites)
        # )
        # self.system.addForce(OOforce)
        # for i in range(system.getNumParticles()):
        #     OOforce.addParticle([])

        self.topology = topology
        self.mdtraj_topology = mdtraj_topology

        self.set_barostat(barostat)
        self.set_external_field(external_field)

        self._positions = np.array(positions)
        self._box = np.array(box)
        self.is_box_orthorombic = not np.count_nonzero(
            box - np.diag(np.diagonal(box))
        )

        self.n_waters = n_waters
        self.n_sites = n_sites
        self.n_atoms = n_waters * n_sites
        self.water_type = water_type
        self.nonbondedCutoff = nonbondedCutoff

    @property
    def positions(self):
        return self._positions

    @positions.setter
    def positions(self, positions):
        self._positions = np.array(positions)

    @property
    def box(self):
        return self._box

    @box.setter
    def box(self, box):
        self._box = np.array(box)
        self.topology.setPeriodicBoxVectors(box)
        self.system.setDefaultPeriodicBoxVectors(*box)
        self.is_box_orthorombic = not np.count_nonzero(
            box - np.diag(np.diagonal(box))
        )

    @staticmethod
    def generate_mdtraj_topology(n_waters, n_sites=4):
        assert n_sites >= 3, "only 3 or more sites are supported"
        H = md.element.Element.getBySymbol("H")
        O = md.element.Element.getBySymbol("O")
        VS = md.element.Element.getBySymbol("VS")
        water_top = md.Topology()
        water_top.add_chain()
        for i in range(n_waters):
            water_top.add_residue("HOH", water_top.chain(0))
            water_top.add_atom("O", O, water_top.residue(i))
            water_top.add_atom("H1", H, water_top.residue(i))
            water_top.add_atom("H2", H, water_top.residue(i))
            for _ in range(n_sites - 3):
                water_top.add_atom("M", VS, water_top.residue(i))
            water_top.add_bond(
                water_top.atom(n_sites * i), water_top.atom(n_sites * i + 1)
            )
            water_top.add_bond(
                water_top.atom(n_sites * i), water_top.atom(n_sites * i + 2)
            )
        return water_top

    def set_barostat(
        self, barostat, pressure=1 * unit.bar, temperature=300 * unit.kelvin
    ):
        """
        three possible barostats: 'iso', 'aniso', 'tri'
        see http://docs.openmm.org/latest/api-python/generated/openmm.openmm.MonteCarloAnisotropicBarostat.html
        """
        # make sure no other barostat is defined
        for i in reversed(range(self.system.getNumForces())):
            if isinstance(
                self.system.getForce(i),
                (
                    openmm.MonteCarloBarostat,
                    openmm.MonteCarloAnisotropicBarostat,
                    openmm.MonteCarloFlexibleBarostat,
                ),
            ):
                self.system.removeForce(i)
        # add new one
        if barostat is None:
            pass
        elif barostat == "iso":
            self.system.addForce(
                openmm.MonteCarloBarostat(pressure, temperature)
            )
        elif barostat == "aniso":
            self.system.addForce(
                openmm.MonteCarloAnisotropicBarostat(
                    3 * [pressure], temperature
                )
            )
        elif barostat == "tri":
            self.system.addForce(
                openmm.MonteCarloFlexibleBarostat(pressure, temperature)
            )
        else:
            raise ValueError(f"Unknown barostat: {barostat}")

        self.barostat = barostat

    def set_external_field(self, external_field):
        """external_field should be a 3D list"""
        # make sure no other external_field is defined
        for i in reversed(range(self.system.getNumForces())):
            if isinstance(self.system.getForce(i), openmm.CustomExternalForce):
                self.system.removeForce(i)
        # add new one
        if external_field is None:
            pass
        elif isinstance(external_field, list) and len(external_field) == 3:
            potential = "-q*(x*Ex+y*Ey+z*Ez)"
            force = openmm.CustomExternalForce(potential)
            force.addPerParticleParameter("q")
            force.addGlobalParameter("Ex", external_field[0])
            force.addGlobalParameter("Ey", external_field[1])
            force.addGlobalParameter("Ez", external_field[2])
            nonbonded = [
                f
                for f in self.system.getForces()
                if isinstance(f, openmm.NonbondedForce)
            ][0]
            for i in range(self.system.getNumParticles()):
                charge, sigma, epsilon = nonbonded.getParticleParameters(i)
                force.addParticle(i, [charge])
            self.system.addForce(force)
        else:
            raise ValueError("`external_field` must be a 3-element list")

        self.external_field = external_field

    def save_to_json(self, filename):
        init_info = {
            "positions": self._positions.tolist(),
            "box": self._box.tolist(),
            "water_type": self.water_type,
            "nonbondedCutoff": self.nonbondedCutoff,
            "barostat": self.barostat,
            "external_field": self.external_field,
        }
        with open(filename, "w") as f:
            json.dump(init_info, f)

    @staticmethod
    def load_from_json(filename):
        with open(filename, "r") as f:
            init_info = json.load(f)
        return WaterModel(**init_info)

    def setup_simulation(
        self,
        temperature,
        frictionCoeff=1 / unit.picosecond,
        stepSize=1 * unit.femtosecond,
        minimizeEnergy=False,
    ):
        integrator = openmm.LangevinMiddleIntegrator(
            temperature, frictionCoeff, stepSize
        )
        if self.barostat is not None:
            for force in self.system.getForces():
                if isinstance(
                    force,
                    (
                        openmm.MonteCarloBarostat,
                        openmm.MonteCarloAnisotropicBarostat,
                        openmm.MonteCarloFlexibleBarostat,
                    ),
                ):
                    force.setDefaultTemperature(temperature)
        simulation = openmm.app.Simulation(self.topology, self.system, integrator)
        simulation.context.setPositions(self.positions)

        if minimizeEnergy:
            print(
                "old energy:",
                simulation.context.getState(getEnergy=True)
                .getPotentialEnergy()
                .value_in_unit(unit.kilojoule_per_mole),
            )
            simulation.minimizeEnergy()  # volume is not changed
            print(
                "new energy:",
                simulation.context.getState(getEnergy=True)
                .getPotentialEnergy()
                .value_in_unit(unit.kilojoule_per_mole),
            )

        return simulation

    def plot_2Dview(self, pos=None, box=None, toPBC=False):
        if pos is None:
            pos = self._positions
        if box is None:
            box = self._box

        if len(pos.squeeze().shape) == 2:
            marker = "o"
            alpha = 1
        elif len(pos.squeeze().shape) == 3:
            marker = "."
            alpha = 0.05
        else:
<<<<<<< HEAD
            raise ValueError('pos should be of shape (nframes, natoms, 3)')
        if pos.shape[-1] != 3:
            raise ValueError('pos should be in 3D')
=======
            raise ValueError("pos should be of shape (nframes, natoms, 3)")
        if pos.shape[-2] != self.n_atoms or pos.shape[-1] != 3:
            raise ValueError("pos should be of shape (nframes, natoms, 3)")
>>>>>>> b43af368

        av_box = box.mean(axis=0) if len(box.shape) == 3 else box
        if av_box.shape != (3, 3):
            raise ValueError("box should be a 3x3 matrix")

        if toPBC:
            if self.is_box_orthorombic:
                mypos = (pos / np.diagonal(av_box) % 1) * np.diagonal(av_box)
            else:
                raise NotImplementedError(
                    "only available for fixed orthorombic box"
                )
        else:
            mypos = pos

        plt.figure(figsize=(15, 4))
        for i in range(3):
            ii = (i + 1) % 3
            iii = (i + 2) % 3
            plt.subplot(1, 3, 1 + i)

            # draw particles
            plt.scatter(
                mypos[..., 1 :: self.n_sites, i],
                mypos[..., 1 :: self.n_sites, ii],
                marker=marker,  # type: ignore
                alpha=alpha,
                c="gray",
            )
            plt.scatter(
                mypos[..., 2 :: self.n_sites, i],
                mypos[..., 2 :: self.n_sites, ii],
                marker=marker,  # type: ignore
                alpha=alpha,
                c="gray",
            )
            plt.scatter(
                mypos[..., :: self.n_sites, i],
                mypos[..., :: self.n_sites, ii],
                marker=marker,  # type: ignore
                alpha=alpha,
                c="r",
            )

            # draw box
            coord = [
                [0, 0],
                [av_box[i, i], av_box[i, ii]],
                [av_box[i, i] + av_box[ii, i], av_box[i, ii] + av_box[ii, ii]],
                [av_box[ii, i], av_box[ii, ii]],
                [0, 0],
            ]
            xs, ys = zip(*coord)
            plt.plot(xs, ys, "k:")
            if not self.is_box_orthorombic:
                coord2 = [
                    coord[1],
                    [
                        coord[1][0] + av_box[iii, i],
                        coord[1][1] + av_box[iii, ii],
                    ],
                    [
                        coord[2][0] + av_box[iii, i],
                        coord[2][1] + av_box[iii, ii],
                    ],
                    [
                        coord[3][0] + av_box[iii, i],
                        coord[3][1] + av_box[iii, ii],
                    ],
                    coord[3],
                ]
                xs, ys = zip(*coord2)
                plt.plot(xs, ys, "k:")
                coord = [coord[2], coord2[2]]
                xs, ys = zip(*coord)
                plt.plot(xs, ys, "k:")

            plt.xlabel(f"x{i} [nm]")
            plt.ylabel(f"x{ii} [nm]")
            plt.gca().set_aspect(1)
        plt.show()

    def get_mdtraj(self, pos=None, box=None):
        if pos is None:
            pos = self._positions
        if box is None:
            box = self._box

        traj = md.Trajectory(pos, self.mdtraj_topology)
        traj.unitcell_vectors = np.resize(box, (len(traj), 3, 3))

        return traj

    def plot_rdf(self, pos=None, box=None, r_range=[0,1], selection='name == O', **kwargs):
        traj = self.get_mdtraj(pos, box)
        ij = self.mdtraj_topology.select_pairs(selection, selection)
        rdf = md.compute_rdf(traj, ij, r_range=r_range)

        plt.plot(*rdf, **kwargs)
        plt.ylabel('g(r)')
        plt.xlabel('r [nm]')
        plt.xlim(r_range)

    def get_view(self, pos=None, box=None):
        """visualize in notebook with nglview"""
        if nv is None:
            print("+++ WARNING: nglview not available +++", file=stderr)
            return None

        view = nv.show_mdtraj(self.get_mdtraj(pos, box))
        view.add_representation("ball+stick", selection="water")
        view.add_unitcell()
        return view


# some plotting functions
def plot_energy(ene):
    plt.figure(figsize=(15, 4))

    plt.subplot(1, 2, 1)
    plt.plot(ene, ".")
    plt.xlim(0, len(ene))
    plt.xlabel("time")
    plt.ylabel("energy [kJ/mol]")

    plt.subplot(1, 2, 2)
    plt.hist(ene, bins="auto")
    plt.xlabel("energy [kJ/mol]")

    plt.show()<|MERGE_RESOLUTION|>--- conflicted
+++ resolved
@@ -297,15 +297,9 @@
             marker = "."
             alpha = 0.05
         else:
-<<<<<<< HEAD
             raise ValueError('pos should be of shape (nframes, natoms, 3)')
         if pos.shape[-1] != 3:
             raise ValueError('pos should be in 3D')
-=======
-            raise ValueError("pos should be of shape (nframes, natoms, 3)")
-        if pos.shape[-2] != self.n_atoms or pos.shape[-1] != 3:
-            raise ValueError("pos should be of shape (nframes, natoms, 3)")
->>>>>>> b43af368
 
         av_box = box.mean(axis=0) if len(box.shape) == 3 else box
         if av_box.shape != (3, 3):
