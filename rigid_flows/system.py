import enum
import logging
from functools import partial

import jax
import numpy as np
import openmm  # type: ignore
import openmm.app  # type: ignore
from jax import Array
from jax import numpy as jnp
from jax_dataclasses import pytree_dataclass
from openmm import unit  # type: ignore

from .systems.watermodel import WaterModel

logger = logging.getLogger("run.example")


@pytree_dataclass(frozen=True)
class SimulationBox:
    """
    Simulation box.

    Args:
        max: maximum corner of the box
        min: minimum corner of the box
            defaults to (0, 0, 0)
    """

    max: jnp.ndarray
    min: jnp.ndarray = jnp.zeros(3)

    @property
    def size(self):
        return self.max - self.min


@pytree_dataclass(frozen=True)
class SystemSpecification:
    path: str
    num_molecules: int
    temperature: int
    ice_type: str
    recompute_forces: bool
    fixed_box: bool

    def __str__(self) -> str:
        return f"ice{self.ice_type}_T{self.temperature}_N{self.num_molecules}"


class ErrorHandling(enum.Enum):
    RaiseException = "raise_exception"
    LogWarning = "log_warning"
    Nothing = "nothing"


class OpenMMEnergyModel:
    def __init__(
        self,
        model: WaterModel,
        temperature: float,
        error_handling: ErrorHandling = ErrorHandling.LogWarning,
    ):
        self.model = model
        integrator = openmm.LangevinMiddleIntegrator(
            temperature * unit.kelvin, 1 / unit.picosecond, 1 * unit.femtosecond
        )
        for force in model.system.getForces():
            if isinstance(
                force,
                (
                    openmm.MonteCarloBarostat,
                    openmm.MonteCarloAnisotropicBarostat,
                    openmm.MonteCarloFlexibleBarostat,
                ),
            ):
                force.setDefaultTemperature(temperature)
        self.simulation = openmm.app.Simulation(
            model.topology, model.system, integrator
        )
        self.error_handling = error_handling

    def set_box(self, box: SimulationBox):
        box_vectors = np.diag(np.array(box.size))
        self.simulation.context.setPeriodicBoxVectors(
            box_vectors[0], box_vectors[1], box_vectors[2]
        )

    def compute_energies_and_forces(
        self,
        pos: np.ndarray,
        box: np.ndarray | None,
    ):
        energies = np.empty(pos.shape[0], dtype=np.float32)
        forces = np.empty_like(pos, dtype=np.float32)

<<<<<<< HEAD
        assert box.shape == (3, 3), f"box.shape = {box.shape}"
        self.simulation.context.setPeriodicBoxVectors(*box)
=======
        if box is not None:
            assert box.shape == (3, 3), f"box.shape = {box.shape}"
            self.simulation.context.setPeriodicBoxVectors(
                box[0], box[1], box[2]
            )
>>>>>>> ae82e0f8

        # iterate over batch dimension
        for i in range(len(pos)):

            energy = jnp.nan * energies[i]
            force = jnp.nan * forces[i]

            try:
                self.simulation.context.setPositions(pos[i])
                # self.simulation.context.computeVirtualSites()

                state = self.simulation.context.getState(
                    getEnergy=True, getForces=True
                )
                energy = state.getPotentialEnergy().value_in_unit(
                    unit.kilojoule_per_mole
                )
                force = state.getForces(asNumpy=True).value_in_unit(
                    unit.kilojoule_per_mole / unit.nanometer
                )
            except Exception as e:
                match self.error_handling:
                    case ErrorHandling.RaiseException:
                        raise e
                    case ErrorHandling.LogWarning:
                        logger.warning(str(e))
                    case _:
                        pass
            finally:
                energies[i] = energy
                forces[i] = force

        return energies, forces

    @staticmethod
    def from_specs(specs: SystemSpecification):
        path = f"{specs.path}/model-{specs}.json"
        logger.info(f"Loading OpenMM model specs from {path}")
        model = WaterModel.load_from_json(path)
        return OpenMMEnergyModel(model, specs.temperature)


def wrap_openmm_model(model: OpenMMEnergyModel):
    def compute_energy_and_forces(
        pos: Array, box: Array | None, has_batch_dim: bool
    ):

        if box is not None:
            assert box.shape == (3,)
            box = jnp.diag(box)

        if not has_batch_dim:
            assert pos.shape == (model.model.n_waters, 4, 3)
            pos = jnp.expand_dims(pos, axis=0)
        else:
            assert pos.shape[1:] == (model.model.n_waters, 4, 3)

        pos_flat = pos.reshape(pos.shape[0], -1, 3)

        shape_specs = (
            jax.ShapedArray(pos_flat.shape[:1], jnp.float32),
            jax.ShapedArray(pos_flat.shape, jnp.float32),
        )

        energies, forces_flat = jax.pure_callback(
            model.compute_energies_and_forces, shape_specs, pos_flat, box
        )

        forces = forces_flat.reshape(pos.shape)

        if not has_batch_dim:
            energies = jnp.squeeze(energies, axis=0)
            forces = jnp.squeeze(forces, axis=0)

        return energies, forces

    def eval_fwd(pos: Array, box: Array | None, has_batch_dim: bool):
        energy, force = compute_energy_and_forces(pos, box, has_batch_dim)
        return energy, (force, box)

    def eval_bwd(res, g):
        force, box = res
        return -g * force, jnp.zeros_like(box)

    @partial(jax.custom_vjp, nondiff_argnums=(1, 2))
    def eval(pos: Array, box: Array | None, has_batch_dim: bool):
        return eval_fwd(pos, box, has_batch_dim)[0]

    eval.defvjp(eval_fwd, eval_bwd)

    return eval<|MERGE_RESOLUTION|>--- conflicted
+++ resolved
@@ -83,7 +83,7 @@
     def set_box(self, box: SimulationBox):
         box_vectors = np.diag(np.array(box.size))
         self.simulation.context.setPeriodicBoxVectors(
-            box_vectors[0], box_vectors[1], box_vectors[2]
+            *box_vectors
         )
 
     def compute_energies_and_forces(
@@ -94,16 +94,9 @@
         energies = np.empty(pos.shape[0], dtype=np.float32)
         forces = np.empty_like(pos, dtype=np.float32)
 
-<<<<<<< HEAD
-        assert box.shape == (3, 3), f"box.shape = {box.shape}"
-        self.simulation.context.setPeriodicBoxVectors(*box)
-=======
         if box is not None:
             assert box.shape == (3, 3), f"box.shape = {box.shape}"
-            self.simulation.context.setPeriodicBoxVectors(
-                box[0], box[1], box[2]
-            )
->>>>>>> ae82e0f8
+            self.simulation.context.setPeriodicBoxVectors(*box)
 
         # iterate over batch dimension
         for i in range(len(pos)):
