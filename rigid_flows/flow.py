from dataclasses import asdict
from functools import partial
from typing import Any, cast

import distrax
import equinox
import equinox as eqx
import jax
import lenses
from jax import Array
from jax import numpy as jnp
from jax_dataclasses import pytree_dataclass
from jaxtyping import Float

from flox import geom
from flox._src.flow.impl import Affine, DistraxWrapper
from flox.flow import (
    DoubleMoebius,
    Pipe,
    Transform,
    Transformed,
    VectorizedTransform,
)
from flox.util import key_chain, unpack

from .data import DataWithAuxiliary
from .density import OpenMMDensity
from .nnextra import AuxConditioner, PosConditioner, RotConditioner
from .rigid import Rigid
from .specs import CouplingSpecification, FlowSpecification
from .system import SimulationBox

KeyArray = jnp.ndarray | jax.random.PRNGKeyArray


Scalar = Float[Array, ""] | float
Vector3 = Float[Array, "... 3"]
Quaternion = Float[Array, "... 4"]
Auxiliary = Float[Array, f"... AUX"]

Atoms = Float[Array, "... MOL 4 3"]


class RigidTransform(Transform[Atoms, Rigid]):
    def forward(self, inp: Atoms) -> Transformed[Rigid]:
        rigid = Rigid.from_array(inp)
        return Transformed(rigid, jnp.zeros(()))

    def inverse(self, inp: Rigid) -> Transformed[Atoms]:
        atom_rep = inp.asarray()
        return Transformed(atom_rep, jnp.zeros(()))


from flox.flow import Inverted, Transform, Transformed, bind, pure


@pytree_dataclass(frozen=True)
class LayerStackedPipe(Pipe):

    use_scan: bool

    def scan(self, input: Any, inverse: bool) -> Transformed[Any]:
        params, static = eqx.partition(self.transforms, eqx.is_array)  # type: ignore
        params = jax.tree_map(
            lambda *args: jnp.stack(args),
            *params,
            is_leaf=lambda x: isinstance(x, jnp.ndarray),
        )

        def body(x, param):
            fn: Transform = cast(Transform, eqx.combine(param, static[0]))
            if inverse:
                fn = Inverted(fn)
            x = bind(x, fn)
            return x, None

        out, _ = jax.lax.scan(body, pure(input), params, reverse=inverse)
        return out

    def forward(self, input: Array):
        if self.use_scan:
            return self.scan(input, inverse=False)
        else:
            return super().forward(input)

    def inverse(self, input: Array):
        if self.use_scan:
            return self.scan(input, inverse=True)
        else:
            return super().forward(input)


def toggle_layer_stack(flow: Transform, toggle: bool) -> Transform:
    if isinstance(flow, LayerStackedPipe):
        return LayerStackedPipe(flow.transforms, use_scan=toggle)
    elif isinstance(flow, Pipe):
        return Pipe(
            tuple(
                map(partial(toggle_layer_stack, toggle=toggle), flow.transforms)
            )
        )
    else:
        return flow


@pytree_dataclass
class RigidWithAuxiliary:
    """
    State being passed through the flow.

    Args:
        rot: quaternion describing current rotation
        pos: 3D vector describing current position
        ics: internal DoF of the system
        aux: auxiliary state
        box: simulation box
    """

    rigid: Rigid
    aux: Array
    box: SimulationBox


def affine_quat_fwd(q, A):
    A = jnp.eye(4) + A.reshape(4, 4)
    q_ = A @ q
    ldj = jnp.linalg.slogdet(A)[1] - 4 * jnp.log(geom.norm(q_))
    q_ = geom.unit(q_)
    return q_, ldj


def affine_quat_inv(q, A):
    A = jnp.eye(4) + A.reshape(4, 4)
    A = jnp.linalg.inv(A)
    q_ = A @ q
    ldj = jnp.linalg.slogdet(A)[1] - 4 * jnp.log(geom.norm(q_))
    q_ = geom.unit(q_)
    return q_, ldj


@pytree_dataclass
class QuaternionAffine:

    M: Array

    def forward(self, input: Array):
        new, ldj = affine_quat_fwd(input, self.M)
        return Transformed(new, ldj)

    def inverse(self, input: Array):
        new, ldj = affine_quat_inv(input, self.M)
        return Transformed(new, ldj)


def affine_forward(p, params):
    m, t = jnp.split(params, (9,), axis=0)  # type: ignore
    m = m.reshape(3, 3) + jnp.eye(3)
    p = m @ p + t
    ldj = jnp.log(jnp.abs(geom.det3x3(m)))
    return p, ldj


def affine_inverse(p, params):
    m, t = jnp.split(params, (9,), axis=0)  # type: ignore
    m = m.reshape(3, 3) + jnp.eye(3)
    p = jnp.linalg.inv(m) @ (p - t)
    ldj = -jnp.log(jnp.abs(geom.det3x3(m)))
    return p, ldj


class ActNorm(eqx.Module):

    lens: lenses.ui.UnboundLens
    mean: Array | None = None
    log_std: Array | None = None

    def forward(self, input: RigidWithAuxiliary):
        assert self.mean is not None
        assert self.log_std is not None
        val = self.lens.get()(input)
        scale = jax.nn.softplus(self.log_std) + 1e-6

        val = (val - self.mean) / scale

        ldj = -jnp.log(scale).sum()

        output = self.lens.set(val)(input)
        return Transformed(output, ldj)

    def inverse(self, input: RigidWithAuxiliary):
        assert self.mean is not None
        assert self.log_std is not None
        val = self.lens.get()(input)
        scale = jax.nn.softplus(self.log_std) + 1e-6

        val = val * scale + self.mean

        ldj = jnp.log(scale).sum()

        output = self.lens.set(val)(input)
        return Transformed(output, ldj)

    def initialize(self, batch: RigidWithAuxiliary):
        val = self.lens.get()(batch)
        std = jnp.std(val, axis=0)
        log_std = jnp.log(jnp.exp(std) - 1 + 1e-6)
        return ActNorm(
            self.lens,
            jnp.mean(val, axis=0),
            log_std,
        )


def initialize_actnorm(flow: Transform, batch: Any):

    if isinstance(flow, Pipe):
        layers = []
        for layer in flow.transforms:
            layer, batch = initialize_actnorm(layer, batch)
            layers.append(layer)
        return Pipe(layers), batch

    if isinstance(flow, ActNorm):
        flow = flow.initialize(batch)

    batch, _ = unpack(jax.vmap(flow.forward)(batch))
    return flow, batch


class QuatUpdate(eqx.Module):
    """Flow layer updating the quaternion part of a state"""

    net: RotConditioner

    def __init__(
        self,
        auxiliary_shape: tuple[int, ...] | None,
        num_pos: int = 3,
        *,
        key: KeyArray,
        **kwargs,
    ):
        """Flow layer updating the quaternion part of a state.

        Args:
            auxiliary_shape (tuple[int, ...]): shape of auxilaries
            num_pos (int, optional): number of position DoF. Defaults to 3.
            num_rot (int, optional): number of quaternion DoF. Defaults to 4.
            num_heads (int, optional): number of transformer heads. Defaults to 4.
            num_dims (int, optional): node dimension within the transformer stack. Defaults to 64.
            num_hidden (int, optional): hidden dim of transformer. Defaults to 64.
            num_blocks (int, optional): number of transformer blocks. Defaults to 1.
            key (KeyArray): PRNGKey for param initialization
        """
        chain = key_chain(key)

        seq_len = 16
        num_out = 4
        # num_aux = 3
        if auxiliary_shape is not None:
            num_aux = auxiliary_shape[-1]
        else:
            num_aux = None
        num_heads = 8
        num_channels = 32
        num_blocks = 2
        self.net = RotConditioner(
            seq_len,
            2 * num_out,
            num_aux,
            num_heads,
            num_channels,
            num_blocks,
            key=next(chain),
        )

    def params(self, input: RigidWithAuxiliary):
        """Compute the parameters for the double moebius transform

        Args:
            input (State): current state

        Returns:
            Array: the parameter (reflection) of the double moebius transform
        """
        out = self.net(0.0 * input.rigid.pos, input.aux)

        reflection, gate = jnp.split(out, 2, axis=-1)

        reflection = reflection * jax.nn.sigmoid(gate - 3.0)

        reflection = reflection.reshape(input.rigid.rot.shape)
        reflection = jax.vmap(lambda x: x / (1 + geom.norm(x)) * 0.99)(
            reflection
        )

        return reflection

    def forward(
        self, input: RigidWithAuxiliary
    ) -> Transformed[RigidWithAuxiliary]:
        """Forward transform"""
        reflection = self.params(input)
        new, ldj = unpack(
            VectorizedTransform(DoubleMoebius(reflection)).forward(
                input.rigid.rot
            )
        )
        # reflection = jax.vmap(geom.unit)(reflection)
        # new = jax.vmap(
        #     lambda reflection, rot: geom.qprod(
        #         reflection, geom.qprod(rot, geom.qconj(reflection))
        #     )
        # )(reflection, input.rigid.rot)
        # ldj = jnp.zeros(())
        return Transformed(lenses.bind(input).rigid.rot.set(new), ldj)

    def inverse(
        self, input: RigidWithAuxiliary
    ) -> Transformed[RigidWithAuxiliary]:
        """Inverse transform"""
        reflection = self.params(input)
        new, ldj = unpack(
            VectorizedTransform(DoubleMoebius(reflection)).inverse(
                input.rigid.rot
            )
        )
        # reflection = jax.vmap(geom.unit)(reflection)
        # reflection = jax.vmap(geom.qconj)(reflection)
        # new = jax.vmap(
        #     lambda reflection, rot: geom.qprod(
        #         reflection, geom.qprod(rot, geom.qconj(reflection))
        #     )
        # )(reflection, input.rigid.rot)
        # ldj = jnp.zeros(())
        return Transformed(lenses.bind(input).rigid.rot.set(new), ldj)


class AuxUpdate(eqx.Module):
    """Flow layer updating the auxiliary part of a state"""

    net: AuxConditioner  # | eqx.nn.Sequential | Conv

    def __init__(
        self,
        auxiliary_shape: tuple[int, ...],
        num_pos: int,
        num_dims: int,
        num_low_rank: int,
        low_rank_regularizer: float,
        transform: str,
        *,
        key: KeyArray,
        **kwargs,
    ):
        """Flow layer updating the auxiliary part of a state.

        Args:
            auxiliary_shape (tuple[int, ...]): shape of auxilaries
            num_pos (int, optional): number of position DoF. Defaults to 3.
            num_heads (int, optional): number of transformer heads. Defaults to 4.
            num_dims (int, optional): node dimension within the transformer stack. Defaults to 64.
            num_hidden (int, optional): hidden dim of transformer. Defaults to 64.
            num_blocks (int, optional): number of transformer blocks. Defaults to 1.
            key (KeyArray): PRNGKey for param initialization
        """
        chain = key_chain(key)
        seq_len = 16
        num_aux = 3
        num_out = 2 * num_aux
        num_heads = 8
        num_channels = 32
        num_blocks = 2
        self.net = AuxConditioner(
            seq_len,
            2 * num_out,
            num_heads,
            num_channels,
            num_blocks,
            key=next(chain),
        )

    def params(self, input: RigidWithAuxiliary):
        """Compute the parameters for the affine transform

        Args:
            input (State): current state

        Returns:
            tuple[Array, Array]: the parameters (shift, scale) of the affine transform
        """
        out = self.net(input.rigid.pos, input.rigid.rot).reshape(
            input.aux.shape[0], -1
        )
        out, gate = jnp.split(out, 2, axis=-1)
        out = out * jax.nn.sigmoid(gate - 3.0)

        shift, scale = jnp.split(out, 2, axis=-1)  # type: ignore
        return shift, scale

    def forward(
        self, input: RigidWithAuxiliary
    ) -> Transformed[RigidWithAuxiliary]:
        """Forward transform"""
        shift, scale = self.params(input)
        pipe = Affine(shift, scale)
        aux, ldj = unpack(pipe.forward(input.aux))
        return Transformed(lenses.bind(input).aux.set(aux), ldj)

    def inverse(
        self, input: RigidWithAuxiliary
    ) -> Transformed[RigidWithAuxiliary]:
        """Inverse transform"""
        shift, scale = self.params(input)
        pipe = Affine(shift, scale)
        aux, ldj = unpack(pipe.inverse(input.aux))
        return Transformed(lenses.bind(input).aux.set(aux), ldj)


class PosUpdate(eqx.Module):

    net: PosConditioner
    num_bins: int

    def __init__(
        self,
        auxiliary_shape,
        num_pos,
        num_dims,
        *,
        key,
        **kwargs,
    ):
        chain = key_chain(key)
        seq_len = 16

        self.num_bins = 64

        # num_aux = 3
        if auxiliary_shape is None:
            num_aux = None
        else:
            num_aux = auxiliary_shape[-1]
        num_out = 3 * (3 * self.num_bins + 1)
        num_heads = 8
        num_channels = 32
        num_blocks = 2

        self.net = PosConditioner(
            seq_len,
            2 * num_out,
            num_aux,
            num_heads,
            num_channels,
            num_blocks,
            key=next(chain),
        )

    def params(self, input: RigidWithAuxiliary):
        params = self.net(input.aux, 0.0 * input.rigid.rot)
        params = params.reshape(*input.rigid.pos.shape, -1)
        params, gate = jnp.split(params, 2, axis=-1)
        params = params * jax.nn.sigmoid(gate - 3.0)
        return params

    def forward(
        self,
        input: RigidWithAuxiliary,
    ):
        range_min = 0.0
        range_max = 1.0
        params = self.params(input)
        pos, ldj = unpack(
            DistraxWrapper(
                distrax.RationalQuadraticSpline(
                    params,
                    range_min,
                    range_max,
                    boundary_slopes="circular",
                )
            ).forward(input.rigid.pos)
        )
        output = lenses.bind(input).rigid.pos.set(pos)
        return Transformed(output, ldj)

    def inverse(
        self,
        input: RigidWithAuxiliary,
    ):
        range_min = 0.0
        range_max = 1.0
        params = self.params(input)
        pos, ldj = unpack(
            DistraxWrapper(
                distrax.RationalQuadraticSpline(
                    params,
                    range_min,
                    range_max,
                    boundary_slopes="circular",
                )
            ).inverse(input.rigid.pos)
        )
        output = lenses.bind(input).rigid.pos.set(pos)
        return Transformed(output, ldj)


class EuclideanToRigidTransform(equinox.Module):
    def forward(
        self, input: DataWithAuxiliary
    ) -> Transformed[RigidWithAuxiliary]:
        transform = RigidTransform()
        rigid, _ = unpack(jax.vmap(transform.forward)(input.pos))
        ldj = jnp.zeros(())
        return Transformed(
            RigidWithAuxiliary(rigid, input.aux, input.box),
            ldj,
        )

    def inverse(
        self, input: RigidWithAuxiliary
    ) -> Transformed[DataWithAuxiliary]:
        transform = RigidTransform()
        pos, _ = unpack(jax.vmap(transform.inverse)(input.rigid))
        ldj = jnp.zeros(())
        sign = jnp.sign(input.rigid.rot[:, (0,)])
        return Transformed(
            DataWithAuxiliary(pos, input.aux, sign, input.box, None),
            ldj,
        )


def _coupling(
    key: KeyArray,
    auxiliary_shape: tuple[int, ...] | None,
    specs: CouplingSpecification,
) -> Transform[RigidWithAuxiliary, RigidWithAuxiliary]:
    """Creates a coupling block consisting of:

     - an update to the auxilaries
     - an update to the quaterions
     - an update to the positions

    Args:
        key (KeyArray): PRNG Key
        num_aux (int): number of auxilaries

    Returns:
        Pipe[State, State]: the coupling block
    """
    chain = key_chain(key)
    blocks = []
    for _ in range(specs.num_repetitions):
        if auxiliary_shape is not None:
            aux_block = [
                AuxUpdate(
                    auxiliary_shape=auxiliary_shape,
                    **asdict(specs.auxiliary_update),
                    key=next(chain),
                )
            ]
        pos_block = [
            PosUpdate(
                auxiliary_shape=auxiliary_shape,
                **asdict(specs.position_update),
                key=next(chain),
            ),
        ]

        if specs.act_norm:
            pos_block += [ActNorm(lenses.lens.pos)]
            if auxiliary_shape is not None:
                aux_block += [ActNorm(lenses.lens.aux)]

        if auxiliary_shape is not None:
            sub_block = Pipe(
                [
                    *aux_block,
                    *pos_block,
                    QuatUpdate(
                        auxiliary_shape=auxiliary_shape,
                        **asdict(specs.quaternion_update),
                        key=next(chain),
                    ),
                ]
            )
        else:
            sub_block = Pipe(
                [
                    *pos_block,
                    QuatUpdate(
                        auxiliary_shape=auxiliary_shape,
                        **asdict(specs.quaternion_update),
                        key=next(chain),
                    ),
                ]
            )
        blocks.append(sub_block)
    return Pipe(blocks)


def build_flow(
    key: KeyArray,
    auxiliary_shape: tuple[int, ...] | None,
    specs: FlowSpecification,
    # base: OpenMMDensity,
    # target: OpenMMDensity,
) -> Pipe[DataWithAuxiliary, DataWithAuxiliary]:
    """Creates the final flow composed of:

     - a preprocessing transformation
     - multiple coupling blocks

    Args:
        key (KeyArray): PRNG key
        num_aux (int): number of auxilaries
        num_blocks (int, optional): number of coupling blocks. Defaults to 2.

    Returns:
        Pipe[AugmentedData, State]: the final flow
    """
    chain = key_chain(key)
    blocks = []
    for coupling in specs.couplings:
        blocks.append(_coupling(next(chain), auxiliary_shape, coupling))

    couplings = LayerStackedPipe(blocks, use_scan=True)
<<<<<<< HEAD
    # couplines = Pipe(blocks)
    return Pipe(
        [
            EuclideanToRigidTransform(),
            couplings,
            Inverted(EuclideanToRigidTransform()),
        ]
=======
    couplines = Pipe(blocks)
    return Inverted(
        Pipe(
            [
                EuclideanToRigidTransform(),
                couplings,
                Inverted(EuclideanToRigidTransform()),
            ]
        )
>>>>>>> a27baab6
    )<|MERGE_RESOLUTION|>--- conflicted
+++ resolved
@@ -624,16 +624,7 @@
         blocks.append(_coupling(next(chain), auxiliary_shape, coupling))
 
     couplings = LayerStackedPipe(blocks, use_scan=True)
-<<<<<<< HEAD
     # couplines = Pipe(blocks)
-    return Pipe(
-        [
-            EuclideanToRigidTransform(),
-            couplings,
-            Inverted(EuclideanToRigidTransform()),
-        ]
-=======
-    couplines = Pipe(blocks)
     return Inverted(
         Pipe(
             [
@@ -642,5 +633,4 @@
                 Inverted(EuclideanToRigidTransform()),
             ]
         )
->>>>>>> a27baab6
     )